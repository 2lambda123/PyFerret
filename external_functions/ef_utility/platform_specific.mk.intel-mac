--- conflicted
+++ resolved
@@ -1,9 +1,5 @@
 #
-<<<<<<< HEAD
-# platform_specific.mk.intel-mac
-=======
 # ef_utility/platform_specific.mk.intel-mac
->>>>>>> 774e1a5a
 #
 # This file is included in the External Function Makefiles and defines
 # platform specific macros
